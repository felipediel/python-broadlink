--- conflicted
+++ resolved
@@ -161,13 +161,6 @@
     packet[0x1c] = port & 0xff
     packet[0x1d] = port >> 8
     packet[0x26] = 6
-<<<<<<< HEAD
-=======
-
-    checksum = 0xbeaf
-    for b in packet:
-        checksum = (checksum + b) & 0xffff
->>>>>>> 81677365
 
     checksum = sum(packet, 0xbeaf) & 0xffff
     packet[0x20] = checksum & 0xff
