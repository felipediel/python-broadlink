#!/usr/bin/env python3
"""The python-broadlink library."""
import socket
import typing as t

from . import exceptions as e
from .const import DEFAULT_BCAST_ADDR, DEFAULT_PORT, DEFAULT_TIMEOUT
from .alarm import S1C
<<<<<<< HEAD
from .climate import hysen, hvac
from .cover import dooya
from .device import device, ping, scan
from .exceptions import exception
from .light import lb1
from .remote import rm, rm4
from .sensor import a1
from .switch import bg1, mp1, sp1, sp2, sp4, sp4b


SUPPORTED_TYPES = {
    0x0000: (sp1, "SP1", "Broadlink"),
    0x2711: (sp2, "SP2", "Broadlink"),
    0x2716: (sp2, "NEO PRO", "Ankuoo"),
    0x2717: (sp2, "NEO", "Ankuoo"),
    0x2719: (sp2, "SP2-compatible", "Honeywell"),
    0x271A: (sp2, "SP2-compatible", "Honeywell"),
    0x271D: (sp2, "Ego", "Efergy"),
    0x2720: (sp2, "SP mini", "Broadlink"),
    0x2728: (sp2, "SP2-compatible", "URANT"),
    0x2733: (sp2, "SP3", "Broadlink"),
    0x2736: (sp2, "SP mini+", "Broadlink"),
    0x273E: (sp2, "SP mini", "Broadlink"),
    0x7530: (sp2, "SP2", "Broadlink (OEM)"),
    0x7539: (sp2, "SP2-IL", "Broadlink (OEM)"),
    0x753E: (sp2, "SP mini 3", "Broadlink"),
    0x7540: (sp2, "MP2", "Broadlink"),
    0x7544: (sp2, "SP2-CL", "Broadlink"),
    0x7546: (sp2, "SP2-UK/BR/IN", "Broadlink (OEM)"),
    0x7547: (sp2, "SC1", "Broadlink"),
    0x7918: (sp2, "SP2", "Broadlink (OEM)"),
    0x7919: (sp2, "SP2-compatible", "Honeywell"),
    0x791A: (sp2, "SP2-compatible", "Honeywell"),
    0x7D00: (sp2, "SP3-EU", "Broadlink (OEM)"),
    0x7D0D: (sp2, "SP mini 3", "Broadlink (OEM)"),
    0x9479: (sp2, "SP3S-US", "Broadlink"),
    0x947A: (sp2, "SP3S-EU", "Broadlink"),
    0x756C: (sp4, "SP4M", "Broadlink"),
    0x756F: (sp4, "MCB1", "Broadlink"),
    0x7579: (sp4, "SP4L-EU", "Broadlink"),
    0x7583: (sp4, "SP mini 3", "Broadlink"),
    0x7D11: (sp4, "SP mini 3", "Broadlink"),
    0xA56A: (sp4, "MCB1", "Broadlink"),
    0xA589: (sp4, "SP4L-UK", "Broadlink"),
    0x5115: (sp4b, "SCB1E", "Broadlink"),
    0x51E2: (sp4b, "AHC/U-01", "BG Electrical"),
    0x6111: (sp4b, "MCB1", "Broadlink"),
    0x6113: (sp4b, "SCB1E", "Broadlink"),
    0x618B: (sp4b, "SP4L-EU", "Broadlink"),
    0x6489: (sp4b, "SP4L-AU", "Broadlink"),
    0x648B: (sp4b, "SP4M-US", "Broadlink"),
    0x2712: (rm, "RM pro/pro+", "Broadlink"),
    0x272A: (rm, "RM pro", "Broadlink"),
    0x2737: (rm, "RM mini 3", "Broadlink"),
    0x273D: (rm, "RM pro", "Broadlink"),
    0x277C: (rm, "RM home", "Broadlink"),
    0x2783: (rm, "RM home", "Broadlink"),
    0x2787: (rm, "RM pro", "Broadlink"),
    0x278B: (rm, "RM plus", "Broadlink"),
    0x278F: (rm, "RM mini", "Broadlink"),
    0x2797: (rm, "RM pro+", "Broadlink"),
    0x279D: (rm, "RM pro+", "Broadlink"),
    0x27A1: (rm, "RM plus", "Broadlink"),
    0x27A6: (rm, "RM plus", "Broadlink"),
    0x27A9: (rm, "RM pro+", "Broadlink"),
    0x27C2: (rm, "RM mini 3", "Broadlink"),
    0x27C3: (rm, "RM pro+", "Broadlink"),
    0x27C7: (rm, "RM mini 3", "Broadlink"),
    0x27CC: (rm, "RM mini 3", "Broadlink"),
    0x27CD: (rm, "RM mini 3", "Broadlink"),
    0x27D0: (rm, "RM mini 3", "Broadlink"),
    0x27D1: (rm, "RM mini 3", "Broadlink"),
    0x27D3: (rm, "RM mini 3", "Broadlink"),
    0x27DE: (rm, "RM mini 3", "Broadlink"),
    0x51DA: (rm4, "RM4 mini", "Broadlink"),
    0x5F36: (rm4, "RM mini 3", "Broadlink"),
    0x6026: (rm4, "RM4 pro", "Broadlink"),
    0x6070: (rm4, "RM4C mini", "Broadlink"),
    0x610E: (rm4, "RM4 mini", "Broadlink"),
    0x610F: (rm4, "RM4C mini", "Broadlink"),
    0x61A2: (rm4, "RM4 pro", "Broadlink"),
    0x62BC: (rm4, "RM4 mini", "Broadlink"),
    0x62BE: (rm4, "RM4C mini", "Broadlink"),
    0x6364: (rm4, "RM4S", "Broadlink"),
    0x648D: (rm4, "RM4 mini", "Broadlink"),
    0x649B: (rm4, "RM4 pro", "Broadlink"),
    0x6508: (rm4, "RM mini 3", "Broadlink"),
    0x6539: (rm4, "RM4C mini", "Broadlink"),
    0x653A: (rm4, "RM4 mini", "Broadlink"),
    0x653C: (rm4, "RM4 pro", "Broadlink"),
    0x2714: (a1, "e-Sensor", "Broadlink"),
    0x4EB5: (mp1, "MP1-1K4S", "Broadlink"),
    0x4EF7: (mp1, "MP1-1K4S", "Broadlink (OEM)"),
    0x4F1B: (mp1, "MP1-1K3S2U", "Broadlink (OEM)"),
    0x4F65: (mp1, "MP1-1K3S2U", "Broadlink"),
    0x5043: (lb1, "SB800TD", "Broadlink (OEM)"),
    0x504E: (lb1, "LB1", "Broadlink"),
    0x60C7: (lb1, "LB1", "Broadlink"),
    0x60C8: (lb1, "LB1", "Broadlink"),
    0x6112: (lb1, "LB1", "Broadlink"),
    0x2722: (S1C, "S2KIT", "Broadlink"),
    0X4E2A: (hvac, "HVAC", "Licensed manufacturer"),
    0x4EAD: (hysen, "HY02B05H", "Hysen"),
    0x4E4D: (dooya, "DT360E-45/20", "Dooya"),
    0x51E3: (bg1, "BG800/BG900", "BG Electrical"),
=======
from .climate import hysen
from .cover import dooya, dooya2, wser
from .device import Device, ping, scan
from .hub import s3
from .light import lb1, lb2
from .remote import rm, rm4, rm4mini, rm4pro, rmmini, rmminib, rmpro
from .sensor import a1, a2
from .switch import bg1, ehc31, mp1, mp1s, sp1, sp2, sp2s, sp3, sp3s, sp4, sp4b

SUPPORTED_TYPES = {
    sp1: {
        0x0000: ("SP1", "Broadlink"),
    },
    sp2: {
        0x2717: ("NEO", "Ankuoo"),
        0x2719: ("SP2-compatible", "Honeywell"),
        0x271A: ("SP2-compatible", "Honeywell"),
        0x2720: ("SP mini", "Broadlink"),
        0x2728: ("SP2-compatible", "URANT"),
        0x273E: ("SP mini", "Broadlink"),
        0x7530: ("SP2", "Broadlink (OEM)"),
        0x7539: ("SP2-IL", "Broadlink (OEM)"),
        0x753E: ("SP mini 3", "Broadlink"),
        0x7540: ("MP2", "Broadlink"),
        0x7544: ("SP2-CL", "Broadlink"),
        0x7546: ("SP2-UK/BR/IN", "Broadlink (OEM)"),
        0x7547: ("SC1", "Broadlink"),
        0x7918: ("SP2", "Broadlink (OEM)"),
        0x7919: ("SP2-compatible", "Honeywell"),
        0x791A: ("SP2-compatible", "Honeywell"),
        0x7D0D: ("SP mini 3", "Broadlink (OEM)"),
    },
    sp2s: {
        0x2711: ("SP2", "Broadlink"),
        0x2716: ("NEO PRO", "Ankuoo"),
        0x271D: ("Ego", "Efergy"),
        0x2736: ("SP mini+", "Broadlink"),
    },
    sp3: {
        0x2733: ("SP3", "Broadlink"),
        0x7D00: ("SP3-EU", "Broadlink (OEM)"),
    },
    sp3s: {
        0x9479: ("SP3S-US", "Broadlink"),
        0x947A: ("SP3S-EU", "Broadlink"),
    },
    sp4: {
        0x7568: ("SP4L-CN", "Broadlink"),
        0x756C: ("SP4M", "Broadlink"),
        0x756F: ("MCB1", "Broadlink"),
        0x7579: ("SP4L-EU", "Broadlink"),
        0x757B: ("SP4L-AU", "Broadlink"),
        0x7583: ("SP mini 3", "Broadlink"),
        0x7587: ("SP4L-UK", "Broadlink"),
        0x7D11: ("SP mini 3", "Broadlink"),
        0xA569: ("SP4L-UK", "Broadlink"),
        0xA56A: ("MCB1", "Broadlink"),
        0xA56B: ("SCB1E", "Broadlink"),
        0xA56C: ("SP4L-EU", "Broadlink"),
        0xA589: ("SP4L-UK", "Broadlink"),
        0xA5D3: ("SP4L-EU", "Broadlink"),
    },
    sp4b: {
        0x5115: ("SCB1E", "Broadlink"),
        0x51E2: ("AHC/U-01", "BG Electrical"),
        0x6111: ("MCB1", "Broadlink"),
        0x6113: ("SCB1E", "Broadlink"),
        0x618B: ("SP4L-EU", "Broadlink"),
        0x6489: ("SP4L-AU", "Broadlink"),
        0x648B: ("SP4M-US", "Broadlink"),
        0x648C: ("SP4L-US", "Broadlink"),
        0x6494: ("SCB2", "Broadlink"),
    },
    rmmini: {
        0x2737: ("RM mini 3", "Broadlink"),
        0x278F: ("RM mini", "Broadlink"),
        0x27C2: ("RM mini 3", "Broadlink"),
        0x27C7: ("RM mini 3", "Broadlink"),
        0x27CC: ("RM mini 3", "Broadlink"),
        0x27CD: ("RM mini 3", "Broadlink"),
        0x27D0: ("RM mini 3", "Broadlink"),
        0x27D1: ("RM mini 3", "Broadlink"),
        0x27D3: ("RM mini 3", "Broadlink"),
        0x27DC: ("RM mini 3", "Broadlink"),
        0x27DE: ("RM mini 3", "Broadlink"),
    },
    rmpro: {
        0x2712: ("RM pro/pro+", "Broadlink"),
        0x272A: ("RM pro", "Broadlink"),
        0x273D: ("RM pro", "Broadlink"),
        0x277C: ("RM home", "Broadlink"),
        0x2783: ("RM home", "Broadlink"),
        0x2787: ("RM pro", "Broadlink"),
        0x278B: ("RM plus", "Broadlink"),
        0x2797: ("RM pro+", "Broadlink"),
        0x279D: ("RM pro+", "Broadlink"),
        0x27A1: ("RM plus", "Broadlink"),
        0x27A6: ("RM plus", "Broadlink"),
        0x27A9: ("RM pro+", "Broadlink"),
        0x27C3: ("RM pro+", "Broadlink"),
    },
    rmminib: {
        0x5F36: ("RM mini 3", "Broadlink"),
        0x6507: ("RM mini 3", "Broadlink"),
        0x6508: ("RM mini 3", "Broadlink"),
    },
    rm4mini: {
        0x51DA: ("RM4 mini", "Broadlink"),
        0x5209: ("RM4 TV mate", "Broadlink"),
        0x520C: ("RM4 mini", "Broadlink"),
        0x520D: ("RM4C mini", "Broadlink"),
        0x5211: ("RM4C mate", "Broadlink"),
        0x5212: ("RM4 TV mate", "Broadlink"),
        0x5216: ("RM4 mini", "Broadlink"),
        0x521C: ("RM4 mini", "Broadlink"),
        0x6070: ("RM4C mini", "Broadlink"),
        0x610E: ("RM4 mini", "Broadlink"),
        0x610F: ("RM4C mini", "Broadlink"),
        0x62BC: ("RM4 mini", "Broadlink"),
        0x62BE: ("RM4C mini", "Broadlink"),
        0x6364: ("RM4S", "Broadlink"),
        0x648D: ("RM4 mini", "Broadlink"),
        0x6539: ("RM4C mini", "Broadlink"),
        0x653A: ("RM4 mini", "Broadlink"),
    },
    rm4pro: {
        0x520B: ("RM4 pro", "Broadlink"),
        0x5213: ("RM4 pro", "Broadlink"),
        0x5218: ("RM4C pro", "Broadlink"),
        0x6026: ("RM4 pro", "Broadlink"),
        0x6184: ("RM4C pro", "Broadlink"),
        0x61A2: ("RM4 pro", "Broadlink"),
        0x649B: ("RM4 pro", "Broadlink"),
        0x653C: ("RM4 pro", "Broadlink"),
    },
    a1: {
        0x2714: ("A1", "Broadlink"),
    },
    a2: {
        0x4F60: ("A2", "Broadlink"),
    },
    mp1: {
        0x4EB5: ("MP1-1K4S", "Broadlink"),
        0x4F1B: ("MP1-1K3S2U", "Broadlink (OEM)"),
        0x4F65: ("MP1-1K3S2U", "Broadlink"),
    },
    mp1s: {
        0x4EF7: ("MP1-1K4S", "Broadlink (OEM)"),
    },
    lb1: {
        0x5043: ("SB800TD", "Broadlink (OEM)"),
        0x504E: ("LB1", "Broadlink"),
        0x606E: ("SB500TD", "Broadlink (OEM)"),
        0x60C7: ("LB1", "Broadlink"),
        0x60C8: ("LB1", "Broadlink"),
        0x6112: ("LB1", "Broadlink"),
        0x644B: ("LB1", "Broadlink"),
        0x644C: ("LB27 R1", "Broadlink"),
        0x644E: ("LB26 R1", "Broadlink"),
    },
    lb2: {
        0xA4F4: ("LB27 R1", "Broadlink"),
        0xA5F7: ("LB27 R1", "Broadlink"),
    },
    S1C: {
        0x2722: ("S2KIT", "Broadlink"),
    },
    s3: {
        0xA59C: ("S3", "Broadlink"),
        0xA64D: ("S3", "Broadlink"),
    },
    hysen: {
        0x4EAD: ("HY02/HY03", "Hysen"),
    },
    dooya: {
        0x4E4D: ("DT360E-45/20", "Dooya"),
    },
    dooya2: {
        0x4F6E: ("DT360E-45/20", "Dooya"),
    },
    wser: {
        0x4F6C: ("WSER", "Wistar"),
    },
    bg1: {
        0x51E3: ("BG800/BG900", "BG Electrical"),
    },
    ehc31: {
        0x6480: ("EHC31", "BG Electrical"),
    },
>>>>>>> fa44b54d
}

def gendevice(
    dev_type: int,
    host: t.Tuple[str, int],
    mac: t.Union[bytes, str],
    name: str = "",
    is_locked: bool = False,
) -> Device:
    """Generate a device."""
    for dev_cls, products in SUPPORTED_TYPES.items():
        try:
            model, manufacturer = products[dev_type]

        except KeyError:
            continue

        return dev_cls(
            host,
            mac,
            dev_type,
            name=name,
            model=model,
            manufacturer=manufacturer,
            is_locked=is_locked,
        )

    return Device(host, mac, dev_type, name=name, is_locked=is_locked)


def hello(
    ip_address: str,
    port: int = DEFAULT_PORT,
    timeout: int = DEFAULT_TIMEOUT,
) -> Device:
    """Direct device discovery.

    Useful if the device is locked.
    """
    try:
        return next(
            xdiscover(
                timeout=timeout,
                discover_ip_address=ip_address,
                discover_ip_port=port,
            )
        )
    except StopIteration as err:
        raise e.NetworkTimeoutError(
            -4000,
            "Network timeout",
            f"No response received within {timeout}s",
        ) from err


def discover(
    timeout: int = DEFAULT_TIMEOUT,
    local_ip_address: str = None,
    discover_ip_address: str = DEFAULT_BCAST_ADDR,
    discover_ip_port: int = DEFAULT_PORT,
) -> t.List[Device]:
    """Discover devices connected to the local network."""
    responses = scan(timeout, local_ip_address, discover_ip_address, discover_ip_port)
    return [gendevice(*resp) for resp in responses]


def xdiscover(
    timeout: int = DEFAULT_TIMEOUT,
    local_ip_address: str = None,
    discover_ip_address: str = DEFAULT_BCAST_ADDR,
    discover_ip_port: int = DEFAULT_PORT,
) -> t.Generator[Device, None, None]:
    """Discover devices connected to the local network.

    This function returns a generator that yields devices instantly.
    """
    responses = scan(timeout, local_ip_address, discover_ip_address, discover_ip_port)
    for resp in responses:
        yield gendevice(*resp)


# Setup a new Broadlink device via AP Mode. Review the README to see how to enter AP Mode.
# Only tested with Broadlink RM3 Mini (Blackbean)
def setup(
    ssid: str,
    password: str,
    security_mode: int,
    ip_address: str = DEFAULT_BCAST_ADDR,
) -> None:
    """Set up a new Broadlink device via AP mode."""
    # Security mode options are (0 - none, 1 = WEP, 2 = WPA1, 3 = WPA2, 4 = WPA1/2)
    payload = bytearray(0x88)
    payload[0x26] = 0x14  # This seems to always be set to 14
    # Add the SSID to the payload
    ssid_start = 68
    ssid_length = 0
    for letter in ssid:
        payload[(ssid_start + ssid_length)] = ord(letter)
        ssid_length += 1
    # Add the WiFi password to the payload
    pass_start = 100
    pass_length = 0
    for letter in password:
        payload[(pass_start + pass_length)] = ord(letter)
        pass_length += 1

    payload[0x84] = ssid_length  # Character length of SSID
    payload[0x85] = pass_length  # Character length of password
    payload[0x86] = security_mode  # Type of encryption

    checksum = sum(payload, 0xBEAF) & 0xFFFF
    payload[0x20] = checksum & 0xFF  # Checksum 1 position
    payload[0x21] = checksum >> 8  # Checksum 2 position

    sock = socket.socket(socket.AF_INET, socket.SOCK_DGRAM)  # Internet  # UDP
    sock.setsockopt(socket.SOL_SOCKET, socket.SO_REUSEADDR, 1)
    sock.setsockopt(socket.SOL_SOCKET, socket.SO_BROADCAST, 1)
    sock.sendto(payload, (ip_address, DEFAULT_PORT))
    sock.close()<|MERGE_RESOLUTION|>--- conflicted
+++ resolved
@@ -6,114 +6,7 @@
 from . import exceptions as e
 from .const import DEFAULT_BCAST_ADDR, DEFAULT_PORT, DEFAULT_TIMEOUT
 from .alarm import S1C
-<<<<<<< HEAD
-from .climate import hysen, hvac
-from .cover import dooya
-from .device import device, ping, scan
-from .exceptions import exception
-from .light import lb1
-from .remote import rm, rm4
-from .sensor import a1
-from .switch import bg1, mp1, sp1, sp2, sp4, sp4b
-
-
-SUPPORTED_TYPES = {
-    0x0000: (sp1, "SP1", "Broadlink"),
-    0x2711: (sp2, "SP2", "Broadlink"),
-    0x2716: (sp2, "NEO PRO", "Ankuoo"),
-    0x2717: (sp2, "NEO", "Ankuoo"),
-    0x2719: (sp2, "SP2-compatible", "Honeywell"),
-    0x271A: (sp2, "SP2-compatible", "Honeywell"),
-    0x271D: (sp2, "Ego", "Efergy"),
-    0x2720: (sp2, "SP mini", "Broadlink"),
-    0x2728: (sp2, "SP2-compatible", "URANT"),
-    0x2733: (sp2, "SP3", "Broadlink"),
-    0x2736: (sp2, "SP mini+", "Broadlink"),
-    0x273E: (sp2, "SP mini", "Broadlink"),
-    0x7530: (sp2, "SP2", "Broadlink (OEM)"),
-    0x7539: (sp2, "SP2-IL", "Broadlink (OEM)"),
-    0x753E: (sp2, "SP mini 3", "Broadlink"),
-    0x7540: (sp2, "MP2", "Broadlink"),
-    0x7544: (sp2, "SP2-CL", "Broadlink"),
-    0x7546: (sp2, "SP2-UK/BR/IN", "Broadlink (OEM)"),
-    0x7547: (sp2, "SC1", "Broadlink"),
-    0x7918: (sp2, "SP2", "Broadlink (OEM)"),
-    0x7919: (sp2, "SP2-compatible", "Honeywell"),
-    0x791A: (sp2, "SP2-compatible", "Honeywell"),
-    0x7D00: (sp2, "SP3-EU", "Broadlink (OEM)"),
-    0x7D0D: (sp2, "SP mini 3", "Broadlink (OEM)"),
-    0x9479: (sp2, "SP3S-US", "Broadlink"),
-    0x947A: (sp2, "SP3S-EU", "Broadlink"),
-    0x756C: (sp4, "SP4M", "Broadlink"),
-    0x756F: (sp4, "MCB1", "Broadlink"),
-    0x7579: (sp4, "SP4L-EU", "Broadlink"),
-    0x7583: (sp4, "SP mini 3", "Broadlink"),
-    0x7D11: (sp4, "SP mini 3", "Broadlink"),
-    0xA56A: (sp4, "MCB1", "Broadlink"),
-    0xA589: (sp4, "SP4L-UK", "Broadlink"),
-    0x5115: (sp4b, "SCB1E", "Broadlink"),
-    0x51E2: (sp4b, "AHC/U-01", "BG Electrical"),
-    0x6111: (sp4b, "MCB1", "Broadlink"),
-    0x6113: (sp4b, "SCB1E", "Broadlink"),
-    0x618B: (sp4b, "SP4L-EU", "Broadlink"),
-    0x6489: (sp4b, "SP4L-AU", "Broadlink"),
-    0x648B: (sp4b, "SP4M-US", "Broadlink"),
-    0x2712: (rm, "RM pro/pro+", "Broadlink"),
-    0x272A: (rm, "RM pro", "Broadlink"),
-    0x2737: (rm, "RM mini 3", "Broadlink"),
-    0x273D: (rm, "RM pro", "Broadlink"),
-    0x277C: (rm, "RM home", "Broadlink"),
-    0x2783: (rm, "RM home", "Broadlink"),
-    0x2787: (rm, "RM pro", "Broadlink"),
-    0x278B: (rm, "RM plus", "Broadlink"),
-    0x278F: (rm, "RM mini", "Broadlink"),
-    0x2797: (rm, "RM pro+", "Broadlink"),
-    0x279D: (rm, "RM pro+", "Broadlink"),
-    0x27A1: (rm, "RM plus", "Broadlink"),
-    0x27A6: (rm, "RM plus", "Broadlink"),
-    0x27A9: (rm, "RM pro+", "Broadlink"),
-    0x27C2: (rm, "RM mini 3", "Broadlink"),
-    0x27C3: (rm, "RM pro+", "Broadlink"),
-    0x27C7: (rm, "RM mini 3", "Broadlink"),
-    0x27CC: (rm, "RM mini 3", "Broadlink"),
-    0x27CD: (rm, "RM mini 3", "Broadlink"),
-    0x27D0: (rm, "RM mini 3", "Broadlink"),
-    0x27D1: (rm, "RM mini 3", "Broadlink"),
-    0x27D3: (rm, "RM mini 3", "Broadlink"),
-    0x27DE: (rm, "RM mini 3", "Broadlink"),
-    0x51DA: (rm4, "RM4 mini", "Broadlink"),
-    0x5F36: (rm4, "RM mini 3", "Broadlink"),
-    0x6026: (rm4, "RM4 pro", "Broadlink"),
-    0x6070: (rm4, "RM4C mini", "Broadlink"),
-    0x610E: (rm4, "RM4 mini", "Broadlink"),
-    0x610F: (rm4, "RM4C mini", "Broadlink"),
-    0x61A2: (rm4, "RM4 pro", "Broadlink"),
-    0x62BC: (rm4, "RM4 mini", "Broadlink"),
-    0x62BE: (rm4, "RM4C mini", "Broadlink"),
-    0x6364: (rm4, "RM4S", "Broadlink"),
-    0x648D: (rm4, "RM4 mini", "Broadlink"),
-    0x649B: (rm4, "RM4 pro", "Broadlink"),
-    0x6508: (rm4, "RM mini 3", "Broadlink"),
-    0x6539: (rm4, "RM4C mini", "Broadlink"),
-    0x653A: (rm4, "RM4 mini", "Broadlink"),
-    0x653C: (rm4, "RM4 pro", "Broadlink"),
-    0x2714: (a1, "e-Sensor", "Broadlink"),
-    0x4EB5: (mp1, "MP1-1K4S", "Broadlink"),
-    0x4EF7: (mp1, "MP1-1K4S", "Broadlink (OEM)"),
-    0x4F1B: (mp1, "MP1-1K3S2U", "Broadlink (OEM)"),
-    0x4F65: (mp1, "MP1-1K3S2U", "Broadlink"),
-    0x5043: (lb1, "SB800TD", "Broadlink (OEM)"),
-    0x504E: (lb1, "LB1", "Broadlink"),
-    0x60C7: (lb1, "LB1", "Broadlink"),
-    0x60C8: (lb1, "LB1", "Broadlink"),
-    0x6112: (lb1, "LB1", "Broadlink"),
-    0x2722: (S1C, "S2KIT", "Broadlink"),
-    0X4E2A: (hvac, "HVAC", "Licensed manufacturer"),
-    0x4EAD: (hysen, "HY02B05H", "Hysen"),
-    0x4E4D: (dooya, "DT360E-45/20", "Dooya"),
-    0x51E3: (bg1, "BG800/BG900", "BG Electrical"),
-=======
-from .climate import hysen
+from .climate import hvac, hysen
 from .cover import dooya, dooya2, wser
 from .device import Device, ping, scan
 from .hub import s3
@@ -284,6 +177,9 @@
         0xA59C: ("S3", "Broadlink"),
         0xA64D: ("S3", "Broadlink"),
     },
+    hvac: {
+        0X4E2A: ("HVAC", "Licensed manufacturer"),
+    },
     hysen: {
         0x4EAD: ("HY02/HY03", "Hysen"),
     },
@@ -302,8 +198,8 @@
     ehc31: {
         0x6480: ("EHC31", "BG Electrical"),
     },
->>>>>>> fa44b54d
 }
+
 
 def gendevice(
     dev_type: int,
@@ -365,7 +261,9 @@
     discover_ip_port: int = DEFAULT_PORT,
 ) -> t.List[Device]:
     """Discover devices connected to the local network."""
-    responses = scan(timeout, local_ip_address, discover_ip_address, discover_ip_port)
+    responses = scan(
+        timeout, local_ip_address, discover_ip_address, discover_ip_port
+    )
     return [gendevice(*resp) for resp in responses]
 
 
@@ -379,7 +277,9 @@
 
     This function returns a generator that yields devices instantly.
     """
-    responses = scan(timeout, local_ip_address, discover_ip_address, discover_ip_port)
+    responses = scan(
+        timeout, local_ip_address, discover_ip_address, discover_ip_port
+    )
     for resp in responses:
         yield gendevice(*resp)
 
