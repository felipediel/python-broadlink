#!/usr/bin/python

import codecs
import json
import random
import socket
import struct
import threading
import time
from datetime import datetime

from cryptography.hazmat.backends import default_backend
from cryptography.hazmat.primitives.ciphers import Cipher, algorithms, modes

from .exceptions import check_error, exception


<<<<<<< HEAD
def gendevice(devtype, host, mac, name=None, is_locked=None):
    devices = {
=======
def get_devices():
    return {
>>>>>>> 943706de
        0x0000: (sp1, "SP1", "Broadlink"),

        0x2711: (sp2, "SP2", "Broadlink"),
        0x2719: (sp2, "SP2-compatible", "Honeywell"),
        0x271a: (sp2, "SP2-compatible", "Honeywell"),
        0x2720: (sp2, "SP mini", "Broadlink"),
        0x2728: (sp2, "SP2-compatible", "URANT"),
        0x2733: (sp2, "SP3", "Broadlink"),
        0x2736: (sp2, "SP mini+", "Broadlink"),
        0x273e: (sp2, "SP mini", "Broadlink"),
        0x7530: (sp2, "SP2", "Broadlink (OEM)"),
        0x753e: (sp2, "SP mini 3", "Broadlink"),
        0X7544: (sp2, "SP2-CL", "Broadlink"),
        0x7546: (sp2, "SP2-UK/BR/IN", "Broadlink (OEM)"),
        0x7918: (sp2, "SP2", "Broadlink (OEM)"),
        0x7919: (sp2, "SP2-compatible", "Honeywell"),
        0x791a: (sp2, "SP2-compatible", "Honeywell"),
        0x7d00: (sp2, "SP3-EU", "Broadlink (OEM)"),
        0x7d0d: (sp2, "SP mini 3", "Broadlink (OEM)"),
        0x9479: (sp2, "SP3S-US", "Broadlink"),
        0x947a: (sp2, "SP3S-EU", "Broadlink"),

        0x2712: (rm, "RM pro/pro+", "Broadlink"),
        0x272a: (rm, "RM pro", "Broadlink"),
        0x2737: (rm, "RM mini 3", "Broadlink"),
        0x273d: (rm, "RM pro", "Broadlink"),
        0x277c: (rm, "RM home", "Broadlink"),
        0x2783: (rm, "RM home", "Broadlink"),
        0x2787: (rm, "RM pro", "Broadlink"),
        0x278b: (rm, "RM plus", "Broadlink"),
        0x278f: (rm, "RM mini", "Broadlink"),
        0x2797: (rm, "RM pro+", "Broadlink"),
        0x279d: (rm, "RM pro+", "Broadlink"),
        0x27a1: (rm, "RM plus", "Broadlink"),
        0x27a6: (rm, "RM plus", "Broadlink"),
        0x27a9: (rm, "RM pro+", "Broadlink"),
        0x27c2: (rm, "RM mini 3", "Broadlink"),
        0x27d1: (rm, "RM mini 3", "Broadlink"),
        0x27de: (rm, "RM mini 3", "Broadlink"),

        0x51da: (rm4, "RM4 mini", "Broadlink"),
        0x5f36: (rm4, "RM mini 3", "Broadlink"),
        0x6026: (rm4, "RM4 pro", "Broadlink"),
        0x6070: (rm4, "RM4C mini", "Broadlink"),
        0x610e: (rm4, "RM4 mini", "Broadlink"),
        0x610f: (rm4, "RM4C mini", "Broadlink"),
        0x61a2: (rm4, "RM4 pro", "Broadlink"),
        0x62bc: (rm4, "RM4 mini", "Broadlink"),
        0x62be: (rm4, "RM4C mini", "Broadlink"),

        0x2714: (a1, "e-Sensor", "Broadlink"),

        0x4eb5: (mp1, "MP1-1K4S", "Broadlink"),
        0x4ef7: (mp1, "MP1-1K4S", "Broadlink (OEM)"),
        0x4f65: (mp1, "MP1-1K3S2U", "Broadlink"),

        0x5043: (lb1, "SB800TD", "Broadlink (OEM)"),
        0x504e: (lb1, "LB1", "Broadlink"),
        0x60c7: (lb1, "LB1", "Broadlink"),
        0x60c8: (lb1, "LB1", "Broadlink"),
        0x6112: (lb1, "LB1", "Broadlink"),

        0x2722: (S1C, "S2KIT", "Broadlink"),

        0x4ead: (hysen, "HY02B05H", "Hysen"),

        0x4e4d: (dooya, "DT360E-45/20", "Dooya"),

        0x51e3: (bg1, "BG800/BG900", "BG Electrical"),
    }


def gendevice(dev_type, host, mac, name=None, cloud=None):
    """Generate a device."""
    try:
<<<<<<< HEAD
        dev_class, model, manufacturer = devices[devtype]
    except KeyError:
        return device(host, mac, devtype, name=name, is_locked=is_locked)

    dev = dev_class(host, mac, devtype, name=name, is_locked=is_locked)
    dev.model = model
    dev.manufacturer = manufacturer
    return dev
=======
        dev_class, model, manufacturer = get_devices()[dev_type]

    except KeyError:
        return device(host, mac, dev_type, name=name, cloud=cloud)

    return dev_class(
        host,
        mac,
        dev_type,
        name=name,
        model=model,
        manufacturer=manufacturer,
        cloud=cloud,
    )
>>>>>>> 943706de


def discover(timeout=None, local_ip_address=None, discover_ip_address='255.255.255.255'):
    if local_ip_address is None:
        with socket.socket(socket.AF_INET, socket.SOCK_DGRAM) as s:
            s.connect(('8.8.8.8', 53))  # connecting to a UDP address doesn't send packets
            local_ip_address = s.getsockname()[0]

    address = local_ip_address.split('.')
    cs = socket.socket(socket.AF_INET, socket.SOCK_DGRAM)
    cs.setsockopt(socket.SOL_SOCKET, socket.SO_REUSEADDR, 1)
    cs.setsockopt(socket.SOL_SOCKET, socket.SO_BROADCAST, 1)
    cs.bind((local_ip_address, 0))
    port = cs.getsockname()[1]
    starttime = time.time()

    devices = []

    timezone = int(time.timezone / -3600)
    packet = bytearray(0x30)

    year = datetime.now().year

    if timezone < 0:
        packet[0x08] = 0xff + timezone - 1
        packet[0x09] = 0xff
        packet[0x0a] = 0xff
        packet[0x0b] = 0xff
    else:
        packet[0x08] = timezone
        packet[0x09] = 0
        packet[0x0a] = 0
        packet[0x0b] = 0
    packet[0x0c] = year & 0xff
    packet[0x0d] = year >> 8
    packet[0x0e] = datetime.now().minute
    packet[0x0f] = datetime.now().hour
    subyear = str(year)[2:]
    packet[0x10] = int(subyear)
    packet[0x11] = datetime.now().isoweekday()
    packet[0x12] = datetime.now().day
    packet[0x13] = datetime.now().month
    packet[0x18] = int(address[0])
    packet[0x19] = int(address[1])
    packet[0x1a] = int(address[2])
    packet[0x1b] = int(address[3])
    packet[0x1c] = port & 0xff
    packet[0x1d] = port >> 8
    packet[0x26] = 6
    
    checksum = 0xbeaf
    for b in packet:
        checksum = (checksum + b) & 0xffff

    packet[0x20] = checksum & 0xff
    packet[0x21] = checksum >> 8

    cs.sendto(packet, (discover_ip_address, 80))
    if timeout is None:
        response = cs.recvfrom(1024)
        responsepacket = bytearray(response[0])
        host = response[1]
        devtype = responsepacket[0x34] | responsepacket[0x35] << 8
        mac = responsepacket[0x3f:0x39:-1]
        name = responsepacket[0x40:].split(b'\x00')[0].decode('utf-8')
        is_locked = bool(responsepacket[-1])
        device = gendevice(devtype, host, mac, name=name, is_locked=is_locked)
        cs.close()
        return device

    while (time.time() - starttime) < timeout:
        cs.settimeout(timeout - (time.time() - starttime))
        try:
            response = cs.recvfrom(1024)
        except socket.timeout:
            cs.close()
            return devices
        responsepacket = bytearray(response[0])
        host = response[1]
        devtype = responsepacket[0x34] | responsepacket[0x35] << 8
        mac = responsepacket[0x3f:0x39:-1]
        name = responsepacket[0x40:].split(b'\x00')[0].decode('utf-8')
        is_locked = bool(responsepacket[-1])
        device = gendevice(devtype, host, mac, name=name, is_locked=is_locked)
        devices.append(device)
    cs.close()
    return devices


class device:
<<<<<<< HEAD
    def __init__(self, host, mac, devtype, timeout=10, name=None, is_locked=None):
=======
    def __init__(
        self,
        host,
        mac,
        devtype,
        timeout=10,
        name=None,
        model=None,
        manufacturer=None,
        cloud=None
    ):
>>>>>>> 943706de
        self.host = host
        self.mac = mac.encode() if isinstance(mac, str) else mac
        self.devtype = devtype if devtype is not None else 0x272a
        self.timeout = timeout
        self.name = name
<<<<<<< HEAD
        self.is_locked = is_locked
        self.model = None
        self.manufacturer = None
        self.timeout = timeout
=======
        self.model = model
        self.manufacturer = manufacturer
        self.cloud = cloud
>>>>>>> 943706de
        self.count = random.randrange(0xffff)
        self.iv = bytearray(
            [0x56, 0x2e, 0x17, 0x99, 0x6d, 0x09, 0x3d, 0x28, 0xdd, 0xb3, 0xba, 0x69, 0x5a, 0x2e, 0x6f, 0x58])
        self.id = bytearray([0, 0, 0, 0])
        self.type = "Unknown"
        self.lock = threading.Lock()

        self.aes = None
        key = bytearray(
            [0x09, 0x76, 0x28, 0x34, 0x3f, 0xe9, 0x9e, 0x23, 0x76, 0x5c, 0x15, 0x13, 0xac, 0xcf, 0x8b, 0x02])
        self.update_aes(key)

    def update_aes(self, key):
        self.aes = Cipher(algorithms.AES(key), modes.CBC(self.iv),
                          backend=default_backend())

    def encrypt(self, payload):
        encryptor = self.aes.encryptor()
        return encryptor.update(payload) + encryptor.finalize()

    def decrypt(self, payload):
        decryptor = self.aes.decryptor()
        return decryptor.update(payload) + decryptor.finalize()

    def auth(self):
        payload = bytearray(0x50)
        payload[0x04] = 0x31
        payload[0x05] = 0x31
        payload[0x06] = 0x31
        payload[0x07] = 0x31
        payload[0x08] = 0x31
        payload[0x09] = 0x31
        payload[0x0a] = 0x31
        payload[0x0b] = 0x31
        payload[0x0c] = 0x31
        payload[0x0d] = 0x31
        payload[0x0e] = 0x31
        payload[0x0f] = 0x31
        payload[0x10] = 0x31
        payload[0x11] = 0x31
        payload[0x12] = 0x31
        payload[0x1e] = 0x01
        payload[0x2d] = 0x01
        payload[0x30] = ord('T')
        payload[0x31] = ord('e')
        payload[0x32] = ord('s')
        payload[0x33] = ord('t')
        payload[0x34] = ord(' ')
        payload[0x35] = ord(' ')
        payload[0x36] = ord('1')

        response = self.send_packet(0x65, payload)
        check_error(response[0x22:0x24])
        payload = self.decrypt(response[0x38:])

        key = payload[0x04:0x14]
        if len(key) % 16 != 0:
            return False

        self.id = payload[0x03::-1]
        self.update_aes(key)

        return True

    def get_fwversion(self):
        packet = bytearray([0x68])
        response = self.send_packet(0x6a, packet)
        check_error(response[0x22:0x24])
        payload = self.decrypt(response[0x38:])
        return payload[0x4] | payload[0x5] << 8        

    def set_name(self, name):
        packet = bytearray(4)
        packet += name.encode('utf-8')
        packet += bytearray(0x50 - len(packet))
        packet[0x43] = self.is_locked
        response = self.send_packet(0x6a, packet)
        check_error(response[0x22:0x24])
        self.name = name

    def set_lock(self, state):
        packet = bytearray(4)
        packet += self.name.encode('utf-8')
        packet += bytearray(0x50 - len(packet))
        packet[0x43] = state
        response = self.send_packet(0x6a, packet)
        check_error(response[0x22:0x24])
        self.is_locked = bool(state)

    def get_type(self):
        return self.type

    def send_packet(self, command, payload):
        self.count = (self.count + 1) & 0xffff
        packet = bytearray(0x38)
        packet[0x00] = 0x5a
        packet[0x01] = 0xa5
        packet[0x02] = 0xaa
        packet[0x03] = 0x55
        packet[0x04] = 0x5a
        packet[0x05] = 0xa5
        packet[0x06] = 0xaa
        packet[0x07] = 0x55
        packet[0x24] = self.devtype & 0xff
        packet[0x25] = self.devtype >> 8
        packet[0x26] = command
        packet[0x28] = self.count & 0xff
        packet[0x29] = self.count >> 8
        packet[0x2a] = self.mac[5]
        packet[0x2b] = self.mac[4]
        packet[0x2c] = self.mac[3]
        packet[0x2d] = self.mac[2]
        packet[0x2e] = self.mac[1]
        packet[0x2f] = self.mac[0]
        packet[0x30] = self.id[3]
        packet[0x31] = self.id[2]
        packet[0x32] = self.id[1]
        packet[0x33] = self.id[0]

        # pad the payload for AES encryption
        if payload:
            payload += bytearray((16 - len(payload)) % 16)

        checksum = 0xbeaf
        for b in payload:
            checksum = (checksum + b) & 0xffff

        packet[0x34] = checksum & 0xff
        packet[0x35] = checksum >> 8

        payload = self.encrypt(payload)
        for i in range(len(payload)):
            packet.append(payload[i])

        checksum = 0xbeaf
        for b in packet:
            checksum = (checksum + b) & 0xffff

        packet[0x20] = checksum & 0xff
        packet[0x21] = checksum >> 8

        start_time = time.time()
        with self.lock:
            cs = socket.socket(socket.AF_INET, socket.SOCK_DGRAM)
            cs.setsockopt(socket.SOL_SOCKET, socket.SO_REUSEADDR, 1)

            while True:
                try:
                    cs.sendto(packet, self.host)
                    cs.settimeout(1)
                    response = cs.recvfrom(2048)
                    break
                except socket.timeout:
                    if (time.time() - start_time) > self.timeout:
                        cs.close()
                        raise exception(0xfffd)
            cs.close()
        return bytearray(response[0])


class mp1(device):
    def __init__(self, *args, **kwargs):
        device.__init__(self, *args, **kwargs)
        self.type = "MP1"

    def set_power_mask(self, sid_mask, state):
        """Sets the power state of the smart power strip."""

        packet = bytearray(16)
        packet[0x00] = 0x0d
        packet[0x02] = 0xa5
        packet[0x03] = 0xa5
        packet[0x04] = 0x5a
        packet[0x05] = 0x5a
        packet[0x06] = 0xb2 + ((sid_mask << 1) if state else sid_mask)
        packet[0x07] = 0xc0
        packet[0x08] = 0x02
        packet[0x0a] = 0x03
        packet[0x0d] = sid_mask
        packet[0x0e] = sid_mask if state else 0

        response = self.send_packet(0x6a, packet)
        check_error(response[0x22:0x24])

    def set_power(self, sid, state):
        """Sets the power state of the smart power strip."""
        sid_mask = 0x01 << (sid - 1)
        return self.set_power_mask(sid_mask, state)

    def check_power_raw(self):
        """Returns the power state of the smart power strip in raw format."""
        packet = bytearray(16)
        packet[0x00] = 0x0a
        packet[0x02] = 0xa5
        packet[0x03] = 0xa5
        packet[0x04] = 0x5a
        packet[0x05] = 0x5a
        packet[0x06] = 0xae
        packet[0x07] = 0xc0
        packet[0x08] = 0x01

        response = self.send_packet(0x6a, packet)
        check_error(response[0x22:0x24])
        payload = self.decrypt(bytes(response[0x38:]))
        if isinstance(payload[0x4], int):
            state = payload[0x0e]
        else:
            state = ord(payload[0x0e])
        return state

    def check_power(self):
        """Returns the power state of the smart power strip."""
        state = self.check_power_raw()
        if state is None:
            return {'s1': None, 's2': None, 's3': None, 's4': None}
        data = {}
        data['s1'] = bool(state & 0x01)
        data['s2'] = bool(state & 0x02)
        data['s3'] = bool(state & 0x04)
        data['s4'] = bool(state & 0x08)
        return data


class bg1(device):
    def __init__(self, *args, **kwargs):
        device.__init__(self, *args, **kwargs)
        self.type = "BG1"

    def get_state(self):
        """Get state of device.
        
        Returns:
            dict: Dictionary of current state
            eg. `{"pwr":1,"pwr1":1,"pwr2":0,"maxworktime":60,"maxworktime1":60,"maxworktime2":0,"idcbrightness":50}`"""
        packet = self._encode(1, b'{}')
        response = self.send_packet(0x6a, packet)
        check_error(response[0x22:0x24])
        return self._decode(response)

    def set_state(self, pwr=None, pwr1=None, pwr2=None, maxworktime=None, maxworktime1=None, maxworktime2=None, idcbrightness=None):
        data = {}
        if pwr is not None:
            data['pwr'] = int(bool(pwr))
        if pwr1 is not None:
            data['pwr1'] = int(bool(pwr1))
        if pwr2 is not None:
            data['pwr2'] = int(bool(pwr2))
        if maxworktime is not None:
            data['maxworktime'] = maxworktime
        if maxworktime1 is not None:
            data['maxworktime1'] = maxworktime1
        if maxworktime2 is not None:
            data['maxworktime2'] = maxworktime2
        if idcbrightness is not None:
            data['idcbrightness'] = idcbrightness
        js = json.dumps(data).encode('utf8')
        packet = self._encode(2, js)
        response = self.send_packet(0x6a, packet)
        check_error(response[0x22:0x24])
        return self._decode(response)

    def _encode(self, flag, js):
        # packet format is:
        # 0x00-0x01 length
        # 0x02-0x05 header
        # 0x06-0x07 00
        # 0x08 flag (1 for read or 2 write?)
        # 0x09 unknown (0xb)
        # 0x0a-0x0d length of json
        # 0x0e- json data
        packet = bytearray(14)
        length = 4 + 2 + 2 + 4 + len(js)
        struct.pack_into('<HHHHBBI', packet, 0, length, 0xa5a5, 0x5a5a, 0x0000, flag, 0x0b, len(js))
        for i in range(len(js)):
            packet.append(js[i])

        checksum = 0xc0ad
        for b in packet[0x08:]:
            checksum = (checksum + b) & 0xffff

        packet[0x06] = checksum & 0xff
        packet[0x07] = checksum >> 8

        return packet

    def _decode(self, response):
        payload = self.decrypt(bytes(response[0x38:]))
        js_len = struct.unpack_from('<I', payload, 0x0a)[0]
        state = json.loads(payload[0x0e:0x0e+js_len])
        return state

class sp1(device):
    def __init__(self, *args, **kwargs):
        device.__init__(self, *args, **kwargs)
        self.type = "SP1"

    def set_power(self, state):
        packet = bytearray(4)
        packet[0] = state
        response = self.send_packet(0x66, packet)
        check_error(response[0x22:0x24])


class sp2(device):
    def __init__(self, *args, **kwargs):
        device.__init__(self, *args, **kwargs)
        self.type = "SP2"

    def set_power(self, state):
        """Sets the power state of the smart plug."""
        packet = bytearray(16)
        packet[0] = 2
        if self.check_nightlight():
            packet[4] = 3 if state else 2
        else:
            packet[4] = 1 if state else 0
        response = self.send_packet(0x6a, packet)
        check_error(response[0x22:0x24])

    def set_nightlight(self, state):
        """Sets the night light state of the smart plug"""
        packet = bytearray(16)
        packet[0] = 2
        if self.check_power():
            packet[4] = 3 if state else 1
        else:
            packet[4] = 2 if state else 0
        response = self.send_packet(0x6a, packet)
        check_error(response[0x22:0x24])

    def check_power(self):
        """Returns the power state of the smart plug."""
        packet = bytearray(16)
        packet[0] = 1
        response = self.send_packet(0x6a, packet)
        check_error(response[0x22:0x24])
        payload = self.decrypt(bytes(response[0x38:]))
        if isinstance(payload[0x4], int):
            return bool(payload[0x4] == 1 or payload[0x4] == 3 or payload[0x4] == 0xFD)
        return bool(ord(payload[0x4]) == 1 or ord(payload[0x4]) == 3 or ord(payload[0x4]) == 0xFD)

    def check_nightlight(self):
        """Returns the power state of the smart plug."""
        packet = bytearray(16)
        packet[0] = 1
        response = self.send_packet(0x6a, packet)
        check_error(response[0x22:0x24])
        payload = self.decrypt(bytes(response[0x38:]))
        if isinstance(payload[0x4], int):
            return bool(payload[0x4] == 2 or payload[0x4] == 3 or payload[0x4] == 0xFF)
        return bool(ord(payload[0x4]) == 2 or ord(payload[0x4]) == 3 or ord(payload[0x4]) == 0xFF)

    def get_energy(self):
        packet = bytearray([8, 0, 254, 1, 5, 1, 0, 0, 0, 45])
        response = self.send_packet(0x6a, packet)
        check_error(response[0x22:0x24])
        payload = self.decrypt(bytes(response[0x38:]))
        if isinstance(payload[0x7], int):
            energy = int(hex(payload[0x07] * 256 + payload[0x06])[2:]) + int(hex(payload[0x05])[2:]) / 100.0
        else:
            energy = int(hex(ord(payload[0x07]) * 256 + ord(payload[0x06]))[2:]) + int(
                hex(ord(payload[0x05]))[2:]) / 100.0
        return energy


class a1(device):

    _SENSORS_AND_LEVELS = (
        ('light', ('dark', 'dim', 'normal', 'bright')),
        ('air_quality', ('excellent', 'good', 'normal', 'bad')),
        ('noise', ('quiet', 'normal', 'noisy')),
    )

    def __init__(self, *args, **kwargs):
        device.__init__(self, *args, **kwargs)
        self.type = "A1"

    def check_sensors(self):
        data = self.check_sensors_raw()
        for sensor, levels in self._SENSORS_AND_LEVELS:
            try:
                data[sensor] = levels[data[sensor]]
            except IndexError:
                data[sensor] = 'unknown'
        return data

    def check_sensors_raw(self):
        packet = bytearray([0x1])
        response = self.send_packet(0x6a, packet)
        check_error(response[0x22:0x24])
        payload = self.decrypt(bytes(response[0x38:]))
        data = bytearray(payload[0x4:])
        return {
            'temperature': data[0x0] + data[0x1] / 10.0,
            'humidity': data[0x2] + data[0x3] / 10.0,
            'light': data[0x4],
            'air_quality': data[0x6],
            'noise': data[0x8],
        }


class rm(device):
    def __init__(self, *args, **kwargs):
        device.__init__(self, *args, **kwargs)
        self.type = "RM2"
        self._request_header = bytes()
        self._code_sending_header = bytes()

    def check_data(self):
        packet = bytearray(self._request_header)
        packet.append(0x04)
        response = self.send_packet(0x6a, packet)
        check_error(response[0x22:0x24])
        payload = self.decrypt(bytes(response[0x38:]))
        return payload[len(self._request_header) + 4:]

    def send_data(self, data):
        packet = bytearray(self._code_sending_header)
        packet += bytearray([0x02, 0x00, 0x00, 0x00])
        packet += data
        response = self.send_packet(0x6a, packet)
        check_error(response[0x22:0x24])

    def enter_learning(self):
        packet = bytearray(self._request_header)
        packet.append(0x03)
        response = self.send_packet(0x6a, packet)
        check_error(response[0x22:0x24])

    def sweep_frequency(self):
        packet = bytearray(self._request_header)
        packet.append(0x19)
        response = self.send_packet(0x6a, packet)
        check_error(response[0x22:0x24])

    def cancel_sweep_frequency(self):
        packet = bytearray(self._request_header)
        packet.append(0x1e)
        response = self.send_packet(0x6a, packet)
        check_error(response[0x22:0x24])

    def check_frequency(self):
        packet = bytearray(self._request_header)
        packet.append(0x1a)
        response = self.send_packet(0x6a, packet)
        check_error(response[0x22:0x24])
        payload = self.decrypt(bytes(response[0x38:]))
        if payload[len(self._request_header) + 4] == 1:
            return True
        return False

    def find_rf_packet(self):
        packet = bytearray(self._request_header)
        packet.append(0x1b)
        response = self.send_packet(0x6a, packet)
        check_error(response[0x22:0x24])
        payload = self.decrypt(bytes(response[0x38:]))
        if payload[len(self._request_header) + 4] == 1:
            return True
        return False

    def _check_sensors(self, command):
        packet = bytearray(self._request_header)
        packet.append(command)
        response = self.send_packet(0x6a, packet)
        check_error(response[0x22:0x24])
        payload = self.decrypt(bytes(response[0x38:]))
        return bytearray(payload[len(self._request_header) + 4:])

    def check_temperature(self):
        data = self._check_sensors(0x1)
        return data[0x0] + data[0x1] / 10.0

    def check_sensors(self):
        data = self._check_sensors(0x1)
        return {'temperature': data[0x0] + data[0x1] / 10.0}


class rm4(rm):
    def __init__(self, *args, **kwargs):
        device.__init__(self, *args, **kwargs)
        self.type = "RM4"
        self._request_header = b'\x04\x00'
        self._code_sending_header = b'\xd0\x00'

    def check_temperature(self):
        data = self._check_sensors(0x24)
        return data[0x0] + data[0x1] / 100.0

    def check_humidity(self):
        data = self._check_sensors(0x24)
        return data[0x2] + data[0x3] / 100.0

    def check_sensors(self):
        data = self._check_sensors(0x24)
        return {
            'temperature': data[0x0] + data[0x1] / 100.0,
            'humidity': data[0x2] + data[0x3] / 100.0
        }


# For legacy compatibility - don't use this
class rm2(rm):
    def __init__(self):
        device.__init__(self, None, None, None)

    def discover(self):
        dev = discover()
        self.host = dev.host
        self.mac = dev.mac


class hysen(device):
    def __init__(self, *args, **kwargs):
        device.__init__(self, *args, **kwargs)
        self.type = "Hysen heating controller"

    # Send a request
    # input_payload should be a bytearray, usually 6 bytes, e.g. bytearray([0x01,0x06,0x00,0x02,0x10,0x00])
    # Returns decrypted payload
    # New behaviour: raises a ValueError if the device response indicates an error or CRC check fails
    # The function prepends length (2 bytes) and appends CRC

    def calculate_crc16(self, input_data):
        from ctypes import c_ushort
        crc16_tab = []
        crc16_constant = 0xA001

        for i in range(0, 256):
            crc = c_ushort(i).value
            for j in range(0, 8):
                if (crc & 0x0001):
                    crc = c_ushort(crc >> 1).value ^ crc16_constant
                else:
                    crc = c_ushort(crc >> 1).value
            crc16_tab.append(hex(crc))

        try:
            is_string = isinstance(input_data, str)
            is_bytes = isinstance(input_data, bytes)

            if not is_string and not is_bytes:
                raise Exception("Please provide a string or a byte sequence "
                                "as argument for calculation.")

            crcValue = 0xffff

            for c in input_data:
                d = ord(c) if is_string else c
                tmp = crcValue ^ d
                rotated = c_ushort(crcValue >> 8).value
                crcValue = rotated ^ int(crc16_tab[(tmp & 0x00ff)], 0)

            return crcValue
        except Exception as e:
            print("EXCEPTION(calculate): {}".format(e))

    def send_request(self, input_payload):

        crc = self.calculate_crc16(bytes(input_payload))

        # first byte is length, +2 for CRC16
        request_payload = bytearray([len(input_payload) + 2, 0x00])
        request_payload.extend(input_payload)

        # append CRC
        request_payload.append(crc & 0xFF)
        request_payload.append((crc >> 8) & 0xFF)

        # send to device
        response = self.send_packet(0x6a, request_payload)
        check_error(response[0x22:0x24])
        response_payload = bytearray(self.decrypt(bytes(response[0x38:])))

        # experimental check on CRC in response (first 2 bytes are len, and trailing bytes are crc)
        response_payload_len = response_payload[0]
        if response_payload_len + 2 > len(response_payload):
            raise ValueError('hysen_response_error', 'first byte of response is not length')
        crc = self.calculate_crc16(bytes(response_payload[2:response_payload_len]))
        if (response_payload[response_payload_len] == crc & 0xFF) and (
                response_payload[response_payload_len + 1] == (crc >> 8) & 0xFF):
            return response_payload[2:response_payload_len]
        raise ValueError('hysen_response_error', 'CRC check on response failed')

    # Get current room temperature in degrees celsius
    def get_temp(self):
        payload = self.send_request(bytearray([0x01, 0x03, 0x00, 0x00, 0x00, 0x08]))
        return payload[0x05] / 2.0

    # Get current external temperature in degrees celsius
    def get_external_temp(self):
        payload = self.send_request(bytearray([0x01, 0x03, 0x00, 0x00, 0x00, 0x08]))
        return payload[18] / 2.0

    # Get full status (including timer schedule)
    def get_full_status(self):
        payload = self.send_request(bytearray([0x01, 0x03, 0x00, 0x00, 0x00, 0x16]))
        data = {}
        data['remote_lock'] = payload[3] & 1
        data['power'] = payload[4] & 1
        data['active'] = (payload[4] >> 4) & 1
        data['temp_manual'] = (payload[4] >> 6) & 1
        data['room_temp'] = (payload[5] & 255) / 2.0
        data['thermostat_temp'] = (payload[6] & 255) / 2.0
        data['auto_mode'] = payload[7] & 15
        data['loop_mode'] = (payload[7] >> 4) & 15
        data['sensor'] = payload[8]
        data['osv'] = payload[9]
        data['dif'] = payload[10]
        data['svh'] = payload[11]
        data['svl'] = payload[12]
        data['room_temp_adj'] = ((payload[13] << 8) + payload[14]) / 2.0
        if data['room_temp_adj'] > 32767:
            data['room_temp_adj'] = 32767 - data['room_temp_adj']
        data['fre'] = payload[15]
        data['poweron'] = payload[16]
        data['unknown'] = payload[17]
        data['external_temp'] = (payload[18] & 255) / 2.0
        data['hour'] = payload[19]
        data['min'] = payload[20]
        data['sec'] = payload[21]
        data['dayofweek'] = payload[22]

        weekday = []
        for i in range(0, 6):
            weekday.append(
                {'start_hour': payload[2 * i + 23], 'start_minute': payload[2 * i + 24], 'temp': payload[i + 39] / 2.0})

        data['weekday'] = weekday
        weekend = []
        for i in range(6, 8):
            weekend.append(
                {'start_hour': payload[2 * i + 23], 'start_minute': payload[2 * i + 24], 'temp': payload[i + 39] / 2.0})

        data['weekend'] = weekend
        return data

    # Change controller mode
    # auto_mode = 1 for auto (scheduled/timed) mode, 0 for manual mode.
    # Manual mode will activate last used temperature.
    # In typical usage call set_temp to activate manual control and set temp.
    # loop_mode refers to index in [ "12345,67", "123456,7", "1234567" ]
    # E.g. loop_mode = 0 ("12345,67") means Saturday and Sunday follow the "weekend" schedule
    # loop_mode = 2 ("1234567") means every day (including Saturday and Sunday) follows the "weekday" schedule
    # The sensor command is currently experimental
    def set_mode(self, auto_mode, loop_mode, sensor=0):
        mode_byte = ((loop_mode + 1) << 4) + auto_mode
        self.send_request(bytearray([0x01, 0x06, 0x00, 0x02, mode_byte, sensor]))

    # Advanced settings
    # Sensor mode (SEN) sensor = 0 for internal sensor, 1 for external sensor,
    # 2 for internal control temperature, external limit temperature. Factory default: 0.
    # Set temperature range for external sensor (OSV) osv = 5..99. Factory default: 42C
    # Deadzone for floor temprature (dIF) dif = 1..9. Factory default: 2C
    # Upper temperature limit for internal sensor (SVH) svh = 5..99. Factory default: 35C
    # Lower temperature limit for internal sensor (SVL) svl = 5..99. Factory default: 5C
    # Actual temperature calibration (AdJ) adj = -0.5. Prescision 0.1C
    # Anti-freezing function (FrE) fre = 0 for anti-freezing function shut down,
    #  1 for anti-freezing function open. Factory default: 0
    # Power on memory (POn) poweron = 0 for power on memory off, 1 for power on memory on. Factory default: 0
    def set_advanced(self, loop_mode, sensor, osv, dif, svh, svl, adj, fre, poweron):
        input_payload = bytearray([0x01, 0x10, 0x00, 0x02, 0x00, 0x05, 0x0a, loop_mode, sensor, osv, dif, svh, svl,
                                   (int(adj * 2) >> 8 & 0xff), (int(adj * 2) & 0xff), fre, poweron])
        self.send_request(input_payload)

    # For backwards compatibility only.  Prefer calling set_mode directly.
    # Note this function invokes loop_mode=0 and sensor=0.
    def switch_to_auto(self):
        self.set_mode(auto_mode=1, loop_mode=0)

    def switch_to_manual(self):
        self.set_mode(auto_mode=0, loop_mode=0)

    # Set temperature for manual mode (also activates manual mode if currently in automatic)
    def set_temp(self, temp):
        self.send_request(bytearray([0x01, 0x06, 0x00, 0x01, 0x00, int(temp * 2)]))

    # Set device on(1) or off(0), does not deactivate Wifi connectivity.
    # Remote lock disables control by buttons on thermostat.
    def set_power(self, power=1, remote_lock=0):
        self.send_request(bytearray([0x01, 0x06, 0x00, 0x00, remote_lock, power]))

    # set time on device
    # n.b. day=1 is Monday, ..., day=7 is Sunday
    def set_time(self, hour, minute, second, day):
        self.send_request(bytearray([0x01, 0x10, 0x00, 0x08, 0x00, 0x02, 0x04, hour, minute, second, day]))

    # Set timer schedule
    # Format is the same as you get from get_full_status.
    # weekday is a list (ordered) of 6 dicts like:
    # {'start_hour':17, 'start_minute':30, 'temp': 22 }
    # Each one specifies the thermostat temp that will become effective at start_hour:start_minute
    # weekend is similar but only has 2 (e.g. switch on in morning and off in afternoon)
    def set_schedule(self, weekday, weekend):
        # Begin with some magic values ...
        input_payload = bytearray([0x01, 0x10, 0x00, 0x0a, 0x00, 0x0c, 0x18])

        # Now simply append times/temps
        # weekday times
        for i in range(0, 6):
            input_payload.append(weekday[i]['start_hour'])
            input_payload.append(weekday[i]['start_minute'])

        # weekend times
        for i in range(0, 2):
            input_payload.append(weekend[i]['start_hour'])
            input_payload.append(weekend[i]['start_minute'])

        # weekday temperatures
        for i in range(0, 6):
            input_payload.append(int(weekday[i]['temp'] * 2))

        # weekend temperatures
        for i in range(0, 2):
            input_payload.append(int(weekend[i]['temp'] * 2))

        self.send_request(input_payload)


S1C_SENSORS_TYPES = {
    0x31: 'Door Sensor',  # 49 as hex
    0x91: 'Key Fob',  # 145 as hex, as serial on fob corpse
    0x21: 'Motion Sensor'  # 33 as hex
}


class S1C(device):
    """
    Its VERY VERY VERY DIRTY IMPLEMENTATION of S1C
    """

    def __init__(self, *args, **kwargs):
        device.__init__(self, *args, **kwargs)
        self.type = 'S1C'

    def get_sensors_status(self):
        packet = bytearray(16)
        packet[0] = 0x06  # 0x06 - get sensors info, 0x07 - probably add sensors
        response = self.send_packet(0x6a, packet)
        check_error(response[0x22:0x24])
        payload = self.decrypt(bytes(response[0x38:]))
        if not payload:
            return None
        count = payload[0x4]
        sensors = payload[0x6:]
        sensors_a = [bytearray(sensors[i * 83:(i + 1) * 83]) for i in range(len(sensors) // 83)]

        sens_res = []
        for sens in sensors_a:
            status = ord(chr(sens[0]))
            _name = str(bytes(sens[4:26]).decode())
            _order = ord(chr(sens[1]))
            _type = ord(chr(sens[3]))
            _serial = bytes(codecs.encode(sens[26:30], "hex")).decode()

            type_str = S1C_SENSORS_TYPES.get(_type, 'Unknown')

            r = {
                'status': status,
                'name': _name.strip('\x00'),
                'type': type_str,
                'order': _order,
                'serial': _serial,
            }
            if r['serial'] != '00000000':
                sens_res.append(r)
        result = {
            'count': count,
            'sensors': sens_res
        }
        return result


class dooya(device):
    def __init__(self, *args, **kwargs):
        device.__init__(self, *args, **kwargs)
        self.type = "Dooya DT360E"

    def _send(self, magic1, magic2):
        packet = bytearray(16)
        packet[0] = 0x09
        packet[2] = 0xbb
        packet[3] = magic1
        packet[4] = magic2
        packet[9] = 0xfa
        packet[10] = 0x44
        response = self.send_packet(0x6a, packet)
        check_error(response[0x22:0x24])
        payload = self.decrypt(bytes(response[0x38:]))
        return ord(payload[4])

    def open(self):
        return self._send(0x01, 0x00)

    def close(self):
        return self._send(0x02, 0x00)

    def stop(self):
        return self._send(0x03, 0x00)

    def get_percentage(self):
        return self._send(0x06, 0x5d)

    def set_percentage_and_wait(self, new_percentage):
        current = self.get_percentage()
        if current > new_percentage:
            self.close()
            while current is not None and current > new_percentage:
                time.sleep(0.2)
                current = self.get_percentage()

        elif current < new_percentage:
            self.open()
            while current is not None and current < new_percentage:
                time.sleep(0.2)
                current = self.get_percentage()
        self.stop()

class lb1(device):
    state_dict = []
    effect_map_dict = { 'lovely color' : 0,
                        'flashlight' : 1,
                        'lightning' : 2,
                        'color fading' : 3,
                        'color breathing' : 4,
                        'multicolor breathing' : 5,
                        'color jumping' : 6,
                        'multicolor jumping' : 7 }

    def __init__(self, *args, **kwargs):
        device.__init__(self, *args, **kwargs)
        self.type = "SmartBulb"

    def send_command(self,command, type = 'set'):
        packet = bytearray(16+(int(len(command)/16) + 1)*16)
        packet[0x02] = 0xa5
        packet[0x03] = 0xa5
        packet[0x04] = 0x5a
        packet[0x05] = 0x5a
        packet[0x08] = 0x02 if type == "set" else 0x01 # 0x01 => query, # 0x02 => set
        packet[0x09] = 0x0b
        packet[0x0a] = len(command)
        packet[0x0e:] = map(ord, command)

        checksum = 0xbeaf
        for b in packet:
            checksum = (checksum + b) & 0xffff

        packet[0x00] = (0x0c + len(command)) & 0xff
        packet[0x06] = checksum & 0xff  # Checksum 1 position
        packet[0x07] = checksum >> 8  # Checksum 2 position

        response = self.send_packet(0x6a, packet)
        check_error(response[0x36:0x38])
        payload = self.decrypt(bytes(response[0x38:]))

        responseLength = int(payload[0x0a]) | (int(payload[0x0b]) << 8)
        if responseLength > 0:
            self.state_dict = json.loads(payload[0x0e:0x0e+responseLength])

    def set_json(self, jsonstr):
        reconvert = json.loads(jsonstr)
        if 'bulb_sceneidx' in reconvert.keys():
            reconvert['bulb_sceneidx'] = self.effect_map_dict.get(reconvert['bulb_sceneidx'], 255)

        self.send_command(json.dumps(reconvert))
        return json.dumps(self.state_dict)

    def set_state(self, state):
        cmd = '{"pwr":%d}' % (1 if state == "ON" or state == 1 else 0)
        self.send_command(cmd)

    def get_state(self):
        cmd = "{}"
        self.send_command(cmd)
        return self.state_dict

# Setup a new Broadlink device via AP Mode. Review the README to see how to enter AP Mode.
# Only tested with Broadlink RM3 Mini (Blackbean)
def setup(ssid, password, security_mode):
    # Security mode options are (0 - none, 1 = WEP, 2 = WPA1, 3 = WPA2, 4 = WPA1/2)
    payload = bytearray(0x88)
    payload[0x26] = 0x14  # This seems to always be set to 14
    # Add the SSID to the payload
    ssid_start = 68
    ssid_length = 0
    for letter in ssid:
        payload[(ssid_start + ssid_length)] = ord(letter)
        ssid_length += 1
    # Add the WiFi password to the payload
    pass_start = 100
    pass_length = 0
    for letter in password:
        payload[(pass_start + pass_length)] = ord(letter)
        pass_length += 1

    payload[0x84] = ssid_length  # Character length of SSID
    payload[0x85] = pass_length  # Character length of password
    payload[0x86] = security_mode  # Type of encryption (00 - none, 01 = WEP, 02 = WPA1, 03 = WPA2, 04 = WPA1/2)

    checksum = 0xbeaf
    for b in payload:
        checksum = (checksum + b) & 0xffff

    payload[0x20] = checksum & 0xff  # Checksum 1 position
    payload[0x21] = checksum >> 8  # Checksum 2 position

    sock = socket.socket(socket.AF_INET,  # Internet
                         socket.SOCK_DGRAM)  # UDP
    sock.setsockopt(socket.SOL_SOCKET, socket.SO_REUSEADDR, 1)
    sock.setsockopt(socket.SOL_SOCKET, socket.SO_BROADCAST, 1)
    sock.sendto(payload, ('255.255.255.255', 80))
    sock.close()<|MERGE_RESOLUTION|>--- conflicted
+++ resolved
@@ -15,13 +15,8 @@
 from .exceptions import check_error, exception
 
 
-<<<<<<< HEAD
-def gendevice(devtype, host, mac, name=None, is_locked=None):
-    devices = {
-=======
 def get_devices():
     return {
->>>>>>> 943706de
         0x0000: (sp1, "SP1", "Broadlink"),
 
         0x2711: (sp2, "SP2", "Broadlink"),
@@ -94,23 +89,13 @@
     }
 
 
-def gendevice(dev_type, host, mac, name=None, cloud=None):
+def gendevice(dev_type, host, mac, name=None, is_locked=None):
     """Generate a device."""
     try:
-<<<<<<< HEAD
-        dev_class, model, manufacturer = devices[devtype]
+        dev_class, model, manufacturer = get_devices()[dev_type]
+
     except KeyError:
-        return device(host, mac, devtype, name=name, is_locked=is_locked)
-
-    dev = dev_class(host, mac, devtype, name=name, is_locked=is_locked)
-    dev.model = model
-    dev.manufacturer = manufacturer
-    return dev
-=======
-        dev_class, model, manufacturer = get_devices()[dev_type]
-
-    except KeyError:
-        return device(host, mac, dev_type, name=name, cloud=cloud)
+        return device(host, mac, dev_type, name=name, is_locked=is_locked)
 
     return dev_class(
         host,
@@ -119,9 +104,8 @@
         name=name,
         model=model,
         manufacturer=manufacturer,
-        cloud=cloud,
+        is_locked=is_locked,
     )
->>>>>>> 943706de
 
 
 def discover(timeout=None, local_ip_address=None, discover_ip_address='255.255.255.255'):
@@ -212,9 +196,6 @@
 
 
 class device:
-<<<<<<< HEAD
-    def __init__(self, host, mac, devtype, timeout=10, name=None, is_locked=None):
-=======
     def __init__(
         self,
         host,
@@ -224,24 +205,16 @@
         name=None,
         model=None,
         manufacturer=None,
-        cloud=None
+        is_locked=None
     ):
->>>>>>> 943706de
         self.host = host
         self.mac = mac.encode() if isinstance(mac, str) else mac
         self.devtype = devtype if devtype is not None else 0x272a
         self.timeout = timeout
         self.name = name
-<<<<<<< HEAD
-        self.is_locked = is_locked
-        self.model = None
-        self.manufacturer = None
-        self.timeout = timeout
-=======
         self.model = model
         self.manufacturer = manufacturer
-        self.cloud = cloud
->>>>>>> 943706de
+        self.is_locked = is_locked
         self.count = random.randrange(0xffff)
         self.iv = bytearray(
             [0x56, 0x2e, 0x17, 0x99, 0x6d, 0x09, 0x3d, 0x28, 0xdd, 0xb3, 0xba, 0x69, 0x5a, 0x2e, 0x6f, 0x58])
