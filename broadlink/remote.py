"""Support for universal remotes."""
import struct

from .device import device
from .exceptions import check_error, exception


class rm(device):
    """Controls a Broadlink RM."""

    def __init__(self, *args, **kwargs) -> None:
        """Initialize the controller."""
        device.__init__(self, *args, **kwargs)
        self.type = "RM2"

    def _send_command(self, command: int, data: bytes = b'') -> bytes:
        """Send a command to the device."""
        packet = struct.pack("<I", command) + data
        response = self.send_packet(0x6A, packet)
        check_error(response[0x22:0x24])
        payload = self.decrypt(response[0x38:])
        return payload[0x4:]

    def check_data(self) -> bytes:
        """Return the last captured code."""
        return self._send_command(0x4)

    def send_data(self, data: bytes) -> None:
        """Send a code to the device."""
        self._send_command(0x2, data)

    def enter_learning(self) -> None:
        """Enter infrared learning mode."""
        self._send_command(0x3)

    def sweep_frequency(self) -> None:
        """Sweep frequency."""
        self._send_command(0x19)

    def cancel_sweep_frequency(self) -> None:
        """Cancel sweep frequency."""
        self._send_command(0x1E)

    def check_frequency(self) -> bool:
        """Return True if the frequency was identified successfully."""
        data = self._send_command(0x1A)
        return data[0] == 1

    def find_rf_packet(self) -> bool:
        """Enter radiofrequency learning mode."""
<<<<<<< HEAD
        data = self._send_command(0x1B)
        return data[0] == 1
=======
        packet = bytearray(self._request_header)
        packet.append(0x1B)
        response = self.send_packet(0x6A, packet)
        check_error(response[0x22:0x24])
        payload = self.decrypt(response[0x38:])
        if payload[len(self._request_header) + 4] == 1:
            return True
        return False

    def _check_sensors(self, command: int) -> bytes:
        """Return the state of the sensors in raw format."""
        packet = bytearray(self._request_header)
        packet.append(command)
        response = self.send_packet(0x6A, packet)
        check_error(response[0x22:0x24])
        payload = self.decrypt(response[0x38:])
        data = payload[len(self._request_header) + 4 :]
        if data[0] >= 0xC0:  # Firmware issue.
            raise exception(-4026, "The device returned malformed data", data)
        return data
>>>>>>> ef55865f

    def check_temperature(self) -> float:
        """Return the temperature."""
        return self.check_sensors()["temperature"]

    def check_sensors(self) -> dict:
        """Return the state of the sensors."""
        data = self._send_command(0x1)
        return {"temperature": data[0x0] + data[0x1] / 10.0}


class rm4(rm):
    """Controls a Broadlink RM4."""

    def __init__(self, *args, **kwargs) -> None:
        """Initialize the controller."""
        device.__init__(self, *args, **kwargs)
        self.type = "RM4"

    def _send_command(self, command: int, data: bytes = b'') -> bytes:
        """Send a command to the device."""
        packet = struct.pack("<HI", len(data) + 4, command) + data
        response = self.send_packet(0x6A, packet)
        check_error(response[0x22:0x24])
        payload = self.decrypt(response[0x38:])
        return payload[0x6:]

    def check_humidity(self) -> float:
        """Return the humidity."""
        return self.check_sensors()["humidity"]

    def check_sensors(self) -> dict:
        """Return the state of the sensors."""
        data = self._send_command(0x24)
        return {
            "temperature": data[0x0] + data[0x1] / 100.0,
            "humidity": data[0x2] + data[0x3] / 100.0,
        }<|MERGE_RESOLUTION|>--- conflicted
+++ resolved
@@ -48,31 +48,8 @@
 
     def find_rf_packet(self) -> bool:
         """Enter radiofrequency learning mode."""
-<<<<<<< HEAD
         data = self._send_command(0x1B)
         return data[0] == 1
-=======
-        packet = bytearray(self._request_header)
-        packet.append(0x1B)
-        response = self.send_packet(0x6A, packet)
-        check_error(response[0x22:0x24])
-        payload = self.decrypt(response[0x38:])
-        if payload[len(self._request_header) + 4] == 1:
-            return True
-        return False
-
-    def _check_sensors(self, command: int) -> bytes:
-        """Return the state of the sensors in raw format."""
-        packet = bytearray(self._request_header)
-        packet.append(command)
-        response = self.send_packet(0x6A, packet)
-        check_error(response[0x22:0x24])
-        payload = self.decrypt(response[0x38:])
-        data = payload[len(self._request_header) + 4 :]
-        if data[0] >= 0xC0:  # Firmware issue.
-            raise exception(-4026, "The device returned malformed data", data)
-        return data
->>>>>>> ef55865f
 
     def check_temperature(self) -> float:
         """Return the temperature."""
@@ -81,6 +58,10 @@
     def check_sensors(self) -> dict:
         """Return the state of the sensors."""
         data = self._send_command(0x1)
+
+        if data[0] >= 0xC0:  # Firmware issue.
+            raise exception(-4026, "The device returned malformed data", data)
+
         return {"temperature": data[0x0] + data[0x1] / 10.0}
 
 
